"""library_book_area.py - The window of the library that displays the covers of books."""

import os
import urllib
from gi.repository import Gdk, GdkPixbuf, Gtk, GLib, GObject
import PIL.Image as Image
import PIL.ImageDraw as ImageDraw

from mcomix.preferences import prefs
from mcomix import thumbnail_view
from mcomix import file_chooser_library_dialog
from mcomix import image_tools
from mcomix import constants
from mcomix import portability
from mcomix import i18n
from mcomix import status
from mcomix import log
from mcomix import message_dialog
from mcomix import tools
from mcomix.library.pixbuf_cache import get_pixbuf_cache

_dialog = None

# The "All books" collection is not a real collection stored in the library, but is represented by this ID in the
# library's TreeModels.
_COLLECTION_ALL = -1


class _BookArea(Gtk.ScrolledWindow):

    """The _BookArea is the central area in the library where the book
    covers are displayed.
    """

    # Thumbnail border width in pixels.
    _BORDER_SIZE = 1

    def __init__(self, library):
        super(_BookArea, self).__init__()

        self._library = library
        self._cache = get_pixbuf_cache()

        self._library.backend.book_added_to_collection += self._new_book_added

        self.set_policy(Gtk.PolicyType.AUTOMATIC, Gtk.PolicyType.AUTOMATIC)

        # Store Cover, book ID, book path, book size, date added to library,
        # is thumbnail loaded?

        # The SORT_ constants must correspond to the correct column here,
        # i.e. SORT_SIZE must be 3, since 3 is the size column in the ListStore.
        self._liststore = Gtk.ListStore(GdkPixbuf.Pixbuf,
                GObject.TYPE_INT, GObject.TYPE_STRING, GObject.TYPE_INT64,
                GObject.TYPE_STRING, GObject.TYPE_BOOLEAN)
        self._liststore.set_sort_func(constants.SORT_NAME, self._sort_by_name, None)
        self._liststore.set_sort_func(constants.SORT_PATH, self._sort_by_path, None)
        self.set_sort_order()
        self._liststore.connect('row-inserted', self._icon_added)
        self._iconview = thumbnail_view.ThumbnailIconView(
            self._liststore,
            1, # UID
            0, # pixbuf
            5, # status
        )
        self._iconview.generate_thumbnail = self._get_pixbuf
        self._iconview.connect('item_activated', self._book_activated)
        self._iconview.connect('selection_changed', self._selection_changed)
        self._iconview.connect_after('drag_begin', self._drag_begin)
        self._iconview.connect('drag_data_get', self._drag_data_get)
        self._iconview.connect('drag_data_received', self._drag_data_received)
        self._iconview.connect('button_press_event', self._button_press)
        self._iconview.connect('key_press_event', self._key_press)
        self._iconview.connect('popup_menu', self._popup_menu)
        self._iconview.modify_base(Gtk.StateType.NORMAL, image_tools.GTK_GDK_COLOR_BLACK)
        self._iconview.enable_model_drag_source(
            Gdk.ModifierType.BUTTON1_MASK,
            [Gtk.TargetEntry.new('book', Gtk.TargetFlags.SAME_APP,
                                 constants.LIBRARY_DRAG_EXTERNAL_ID)],
            Gdk.DragAction.MOVE)
        self._iconview.drag_dest_set(
            Gtk.DestDefaults.ALL,
            [Gtk.TargetEntry.new('text/uri-list', 0,
                                 constants.LIBRARY_DRAG_EXTERNAL_ID)],
            Gdk.DragAction.COPY | Gdk.DragAction.MOVE)
        self._iconview.set_selection_mode(Gtk.SelectionMode.MULTIPLE)
        self.add(self._iconview)

        self._iconview.set_margin(0)
        self._iconview.set_row_spacing(0)
        self._iconview.set_column_spacing(0)

        self._ui_manager = Gtk.UIManager()
        self._tooltipstatus = status.TooltipStatusHelper(self._ui_manager,
            self._library.get_status_bar())

        ui_description = """
        <ui>
            <popup name="library books">
                <menuitem action="_title" />
                <separator />
                <menuitem action="open" />
                <menuitem action="open keep library" />
                <separator />
                <menuitem action="add" />
                <separator />
                <menuitem action="remove from collection" />
                <menuitem action="remove from library" />
                <menuitem action="completely remove" />
                <separator />
                <menuitem action="copy path to clipboard" />
                <menuitem action="copy cover to clipboard" />
                <separator />
                <menu action="sort">
                    <menuitem action="by name" />
                    <menuitem action="by path" />
                    <menuitem action="by size" />
                    <menuitem action="by date added" />
                    <separator />
                    <menuitem action="ascending" />
                    <menuitem action="descending" />
                </menu>
                <menu action="cover size">
                    <menuitem action="huge" />
                    <menuitem action="large" />
                    <menuitem action="normal" />
                    <menuitem action="small" />
                    <menuitem action="tiny" />
                    <separator />
                    <menuitem action="custom" />
                </menu>
            </popup>
        </ui>
        """

        self._ui_manager.add_ui_from_string(ui_description)
        actiongroup = Gtk.ActionGroup(name='mcomix-library-book-area')
        # General book actions
        actiongroup.add_actions([
            ('_title', None, _('Library books'), None, None,
                None),
            ('open', Gtk.STOCK_OPEN, _('_Open'), None,
                _('Opens the selected books for viewing.'),
                self.open_selected_book),
            ('open keep library', Gtk.STOCK_OPEN,
                _('Open _without closing library'), None,
                _('Opens the selected books, but keeps the library window open.'),
                self.open_selected_book_noclose),
            ('add', Gtk.STOCK_ADD, _('_Add...'), '<Ctrl><Shift>a',
                _('Add more books to the library.'),
                lambda *args: file_chooser_library_dialog.open_library_filechooser_dialog(self._library)),
            ('remove from collection', Gtk.STOCK_REMOVE,
                _('Remove from this _collection'), None,
                _('Removes the selected books from the current collection.'),
                self._remove_books_from_collection),
            ('remove from library', Gtk.STOCK_REMOVE,
                _('Remove from the _library'), None,
                _('Completely removes the selected books from the library.'),
                self._remove_books_from_library),
            ('completely remove', Gtk.STOCK_DELETE,
                _('_Remove and delete from disk'), None,
                _('Deletes the selected books from disk.'),
                self._completely_remove_book),
            ('copy path to clipboard', Gtk.STOCK_COPY,
                _('_Copy'), None,
                _('Copies the selected book\'s path to clipboard.'),
                self._copy_selected_path),
            ('copy cover to clipboard', '',
                _('_Copy'), None,
                _('Copies the selected book\'s cover to clipboard.'),
                self._copy_selected_cover),
            ('sort', None, _('_Sort'), None,
                _('Changes the sort order of the library.'), None),
            ('cover size', None, _('Cover si_ze'), None,
                _('Changes the book cover size.'), None)
       ])
        # Sorting the view
        actiongroup.add_radio_actions([
            ('by name', None, _('Book name'), None, None, constants.SORT_NAME),
            ('by path', None, _('Full path'), None, None, constants.SORT_PATH),
            ('by size', None, _('File size'), None, None, constants.SORT_SIZE),
            ('by date added', None, _('Date added'), None, None, constants.SORT_LAST_MODIFIED)],
            prefs['lib sort key'], self._sort_changed)
        actiongroup.add_radio_actions([
            ('ascending', Gtk.STOCK_SORT_ASCENDING, _('Ascending'), None, None,
                constants.SORT_ASCENDING),
            ('descending', Gtk.STOCK_SORT_DESCENDING, _('Descending'), None, None,
                constants.SORT_DESCENDING)],
            prefs['lib sort order'], self._sort_changed)

        # Library cover size
        actiongroup.add_radio_actions([
            ('huge', None, _('Huge') + '  (%dpx)' % constants.SIZE_HUGE,
                None, None, constants.SIZE_HUGE),
            ('large', None, _('Large') + '  (%dpx)' % constants.SIZE_LARGE,
                None, None, constants.SIZE_LARGE),
            ('normal', None, _('Normal') + '  (%dpx)' % constants.SIZE_NORMAL,
                None, None, constants.SIZE_NORMAL),
            ('small', None, _('Small') + '  (%dpx)' % constants.SIZE_SMALL,
                None, None, constants.SIZE_SMALL),
            ('tiny', None, _('Tiny') + '  (%dpx)' % constants.SIZE_TINY,
                None, None, constants.SIZE_TINY),
            ('custom', None, _('Custom...'), None, None, 0)],
            prefs['library cover size']
                if prefs['library cover size'] in (constants.SIZE_HUGE,
                    constants.SIZE_LARGE, constants.SIZE_NORMAL,
                    constants.SIZE_SMALL, constants.SIZE_TINY)
                else 0,
            self._book_size_changed)

        self._ui_manager.insert_action_group(actiongroup, 0)
        library.add_accel_group(self._ui_manager.get_accel_group())

    def close(self):
        """Run clean-up tasks for the _BookArea prior to closing."""

        self.stop_update()

        # We must unselect all or we will trigger selection_changed events
        # when closing with multiple books selected.
        self._iconview.unselect_all()
        # We must (for some reason) explicitly clear the ListStore in
        # order to not leak memory.
        self._liststore.clear()

    def display_covers(self, collection_id):
        """Display the books in <collection_id> in the IconView."""

        adjustment = self.get_vadjustment()
        if adjustment:
            adjustment.set_value(0)

        self.stop_update()
        # Temporarily detach model to speed up updates
        self._iconview.set_model(None)
        self._liststore.clear()

        collection = self._library.backend.get_collection_by_id(collection_id)
        books = collection.get_books(self._library.filter_string)
        self.add_books(books)

        # Re-attach model here
        self._iconview.set_model(self._liststore)

    def stop_update(self):
        """Signal that the updating of book covers should stop."""
        self._iconview.stop_update()

    def add_books(self, books):
        """ Adds new book covers to the icon view.
        @param books: List of L{_Book} instances. """
        filler = self._get_empty_thumbnail()

        for book in books:
            # Fill the liststore with a filler pixbuf.
            self._liststore.append([filler, book.id,
                                    book.path,
                                    book.size, book.added, False])

        self._iconview.draw_thumbnails_on_screen()

    def _new_book_added(self, book, collection):
        """ Callback function for L{LibraryBackend.book_added}. """
        if collection is None:
            collection = _COLLECTION_ALL

        if (collection == self._library.collection_area.get_current_collection() or
            self._library.collection_area.get_current_collection() == _COLLECTION_ALL):
            # Make sure not to show a book twice when COLLECTION_ALL is selected
            # and the book is added to another collection, triggering this event.
            if self.is_book_displayed(book):
                return

            # If the current view is filtered, only draw new books that match the filter
            if not (self._library.filter_string and 
                    self._library.filter_string.lower() not in book.name.lower()):
                self.add_books([book])

    def is_book_displayed(self, book):
        """ Returns True when the current view contains the book passed.
        @param book: L{_Book} instance. """
        if not book:
            return False

        for row in self._liststore:
            if row[1] == book.id:
                return True

        return False

    def remove_book_at_path(self, path):
        """Remove the book at <path> from the ListStore (and thus from
        the _BookArea).
        """
        iterator = self._liststore.get_iter(path)
        filepath = self._liststore.get_value(iterator, 2)
        self._liststore.remove(iterator)
        self._cache.invalidate(filepath)

    def get_book_at_path(self, path):
        """Return the book ID corresponding to the IconView <path>."""
        iterator = self._liststore.get_iter(path)
        return self._liststore.get_value(iterator, 1)

    def get_book_path(self, book):
        """Return the <path> to the book from the ListStore.
        """
        return self._liststore.get_iter(book)

    def open_selected_book(self, *args):
        """Open the currently selected book."""
        selected = self._iconview.get_selected_items()
        if not selected:
            return
        self._book_activated(self._iconview, selected, False)

    def open_selected_book_noclose(self, *args):
        """Open the currently selected book, keeping the library open."""
        selected = self._iconview.get_selected_items()
        if not selected:
            return
        self._book_activated(self._iconview, selected, True)

    def set_sort_order(self):
        """ Orders the list store based on the key passed in C{sort_key}.
        Should be one of the C{SORT_} constants from L{constants}.
        """
        if prefs['lib sort order'] == constants.SORT_ASCENDING:
            sortorder = Gtk.SortType.ASCENDING
        else:
            sortorder = Gtk.SortType.DESCENDING

        self._liststore.set_sort_column_id(prefs['lib sort key'], sortorder)

    def _sort_changed(self, old, current):
        """ Called whenever the sorting options changed. """
        name = current.get_name()
        if name == 'by name':
            prefs['lib sort key'] = constants.SORT_NAME
        elif name == 'by path':
            prefs['lib sort key'] = constants.SORT_PATH
        elif name == 'by size':
            prefs['lib sort key'] = constants.SORT_SIZE
        elif name == 'by date added':
            prefs['lib sort key'] = constants.SORT_LAST_MODIFIED

        if name == 'ascending':
            prefs['lib sort order'] = constants.SORT_ASCENDING
        elif name == 'descending':
            prefs['lib sort order'] = constants.SORT_DESCENDING

        self.set_sort_order()

    def _sort_by_name(self, treemodel, iter1, iter2, user_data):
        """ Compares two books based on their file name without the
        path component. """
        path1 = self._liststore.get_value(iter1, 2)
        path2 = self._liststore.get_value(iter2, 2)

        # Catch None values from liststore
        if path1 is None:
            return 1
        elif path2 is None:
            return -1

        name1 = os.path.split(path1)[1].lower()
        name2 = os.path.split(path2)[1].lower()

        return tools.alphanumeric_compare(name1, name2)

    def _sort_by_path(self, treemodel, iter1, iter2, user_data):
        """ Compares two books based on their full path, in natural order. """
        path1 = self._liststore.get_value(iter1, 2)
        path2 = self._liststore.get_value(iter2, 2)
        return tools.alphanumeric_compare(path1, path2)

    def _icon_added(self, model, path, iter, *args):
        """ Justifies the alignment of all cell renderers when new data is
        added to the model. """
        width, height = self._pixbuf_size()
        for cell in self._iconview.get_cells():
            cell.set_fixed_size(width, height)
            cell.set_alignment(0.5, 0.5)

    def _book_size_changed(self, old, current):
        """ Called when library cover size changes. """
        old_size = prefs['library cover size']
        name = current.get_name()
        if name == 'huge':
            prefs['library cover size'] = constants.SIZE_HUGE
        elif name == 'large':
            prefs['library cover size'] = constants.SIZE_LARGE
        elif name == 'normal':
            prefs['library cover size'] = constants.SIZE_NORMAL
        elif name == 'small':
            prefs['library cover size'] = constants.SIZE_SMALL
        elif name == 'tiny':
            prefs['library cover size'] = constants.SIZE_TINY
        elif name == 'custom':
            dialog = message_dialog.MessageDialog(self._library, Gtk.DialogFlags.DESTROY_WITH_PARENT,
                Gtk.MessageType.INFO, buttons=Gtk.ButtonsType.OK)
            dialog.set_auto_destroy(False)
            dialog.set_text(_('Set library cover size'))

            # Add adjustment scale
            adjustment = Gtk.Adjustment(value=prefs['library cover size'], lower=20,
                    upper=constants.MAX_LIBRARY_COVER_SIZE, step_increment=10, page_increment=25)
            cover_size_scale = Gtk.HScale(adjustment=adjustment)
            cover_size_scale.set_size_request(200, -1)
            cover_size_scale.set_digits(0)
            cover_size_scale.set_draw_value(True)
            cover_size_scale.set_value_pos(Gtk.PositionType.LEFT)
            for mark in (constants.SIZE_HUGE, constants.SIZE_LARGE,
                    constants.SIZE_NORMAL, constants.SIZE_SMALL,
                    constants.SIZE_TINY):
                cover_size_scale.add_mark(mark, Gtk.PositionType.TOP, None)

            dialog.get_message_area().pack_end(cover_size_scale, True, True, 0)
            response = dialog.run()
            size = int(adjustment.get_value())
            dialog.destroy()

            if response == Gtk.ResponseType.OK:
                prefs['library cover size'] = size

        if prefs['library cover size'] != old_size:
            self._cache.invalidate_all()
            collection = self._library.collection_area.get_current_collection()
            GLib.idle_add(self.display_covers, collection)

    def _pixbuf_size(self, border_size=_BORDER_SIZE):
        # Don't forget the extra pixels for the border!
        # The ratio (0.67) is just above the normal aspect ratio for books.
        return (int(0.67 * prefs['library cover size']) + 2 * border_size,
                prefs['library cover size'] + 2 * border_size)

    def _get_pixbuf(self, uid):
        """ Get or create the thumbnail for the selected book <uid>. """
        assert isinstance(uid, int)
        book = self._library.backend.get_book_by_id(uid)
        if self._cache.exists(book.path):
            pixbuf = self._cache.get(book.path)
        else:
            width, height = self._pixbuf_size(border_size=0)
            pixbuf = self._library.backend.get_book_thumbnail(book.path) or image_tools.MISSING_IMAGE_ICON
            pixbuf = image_tools.fit_in_rectangle(pixbuf, width, height, scale_up=True)
            pixbuf = image_tools.add_border(pixbuf, 1, 0xFFFFFFFF)
            self._cache.add(book.path, pixbuf)

        # Display indicator of having finished reading the book.
        # This information isn't cached in the pixbuf cache, as it changes frequently.

        # Anything smaller than 50px means that the status icon will not fit
        if prefs['library cover size'] < 50:
            return pixbuf

        last_read_page = book.get_last_read_page()
        if last_read_page is None or last_read_page != book.pages:
            return pixbuf

        # Composite icon on the lower right corner of the book cover pixbuf.
        book_pixbuf = self.render_icon(Gtk.STOCK_APPLY, Gtk.IconSize.LARGE_TOOLBAR)
        translation_x = pixbuf.get_width() - book_pixbuf.get_width() - 1
        translation_y = pixbuf.get_height() - book_pixbuf.get_height() - 1
        book_pixbuf.composite(pixbuf, translation_x, translation_y,
                              book_pixbuf.get_width(), book_pixbuf.get_height(),
                              translation_x, translation_y,
                              1.0, 1.0, GdkPixbuf.InterpType.NEAREST, 0xFF)

        return pixbuf

    def _get_empty_thumbnail(self):
        """ Create an empty filler pixmap. """
        width, height = self._pixbuf_size()
        pixbuf = GdkPixbuf.Pixbuf.new(colorspace=GdkPixbuf.Colorspace.RGB,
                                      has_alpha=True,
                                      bits_per_sample=8,
                                      width=width, height=height)

        # Make the pixbuf transparent.
        pixbuf.fill(0)

        return pixbuf

    def _book_activated(self, iconview, paths, keep_library_open=False):
        """Open the book at the (liststore) <path>."""
        if not isinstance(paths, list):
            paths = [ paths ]

        if not keep_library_open:
            # Necessary to prevent a deadlock at exit when trying to "join" the
            # worker thread.
            self.stop_update()
        books = [ self.get_book_at_path(path) for path in paths ]
        self._library.open_book(books, keep_library_open=keep_library_open)

    def _selection_changed(self, iconview):
        """Update the displayed info in the _ControlArea when a new book
        is selected.
        """
        selected = iconview.get_selected_items()
        self._library.control_area.update_info(selected)

    def _remove_books_from_collection(self, *args):
        """Remove the currently selected books from the current collection,
        and thus also from the _BookArea.
        """
        collection = self._library.collection_area.get_current_collection()
        if collection == _COLLECTION_ALL:
            return
        selected = self._iconview.get_selected_items()
        self._library.backend.begin_transaction()
        for path in selected:
            book = self.get_book_at_path(path)
            self._library.backend.remove_book_from_collection(book, collection)
            self.remove_book_at_path(path)
        self._library.backend.end_transaction()

        coll_name = self._library.backend.get_collection_name(collection)
        message = i18n.get_translation().ngettext(
                "Removed %(num)d book from '%(collection)s'.",
                "Removed %(num)d books from '%(collection)s'.",
                len(selected))
        self._library.set_status_message(
            message % {'num': len(selected), 'collection': coll_name})

    def _remove_books_from_library(self, *args):
        """Remove the currently selected books from the library, and thus
        also from the _BookArea.
        """

        selected = self._iconview.get_selected_items()
        self._library.backend.begin_transaction()

        for path in selected:
            book = self.get_book_at_path(path)
            self._library.backend.remove_book(book)
            self.remove_book_at_path(path)

        self._library.backend.end_transaction()

        msg = i18n.get_translation().ngettext(
            'Removed %d book from the library.',
            'Removed %d books from the library.',
            len(selected))
        self._library.set_status_message(msg % len(selected))

    def _completely_remove_book(self, request_response=True, *args):
        """Remove the currently selected books from the library and the
        hard drive.
        """

        if request_response:

            choice_dialog = message_dialog.MessageDialog(self._library, 0,
                Gtk.MessageType.QUESTION, Gtk.ButtonsType.YES_NO)
            choice_dialog.set_default_response(Gtk.ResponseType.YES)
            choice_dialog.set_should_remember_choice('library-remove-book-from-disk',
                (Gtk.ResponseType.YES,))
            choice_dialog.set_text(
                _('Remove books from the library?'),
                _('The selected books will be removed from the library and '
                  'permanently deleted. Are you sure that you want to continue?')
            )
            response = choice_dialog.run()

        # if no request is needed or the user has told us they definitely want to delete the book
        if not request_response or (request_response and response == Gtk.ResponseType.YES):

            # get the array of currently selected books in the book window
            selected_books = self._iconview.get_selected_items()
            book_ids = [ self.get_book_at_path(book) for book in selected_books ]
            paths = [ self._library.backend.get_book_path(book_id) for book_id in book_ids ]

            # Remove books from library
            self._remove_books_from_library()

            # Remove from the harddisk
            for book_path in paths:
                try:
                    # try to delete the book.
                    # this can throw an exception if the path points to folder instead
                    # of a single file
                    os.remove(book_path)
                except Exception:
                    log.error(_('! Could not remove file "%s"'), book_path)

    def _copy_selected_cover(self, *args):
        """ Copies the currently selected item's path to clipboard. """
        paths = self._iconview.get_selected_items()
        if len(paths) == 1:
            model = self._iconview.get_model()
            iter = model.get_iter(paths[0])
<<<<<<< HEAD
            path = model.get_value(iter, 2)
=======
>>>>>>> 8e3a011a
            pixbuf = model.get_value(iter, 0)

            self._library._window.clipboard.copy_image(pixbuf)

    def _copy_selected_path(self, *args):
        """ Copies the currently selected item to clipboard. """
        paths = self._iconview.get_selected_items()
        if len(paths) == 1:
            model = self._iconview.get_model()
            iter = model.get_iter(paths[0])
            path = model.get_value(iter, 2)

            self._library._window.clipboard.copy_path(path)

    def _button_press(self, iconview, event):
        """Handle mouse button presses on the _BookArea."""
        path = iconview.get_path_at_pos(int(event.x), int(event.y))

        if event.button == 3:
            if path and not iconview.path_is_selected(path):
                iconview.unselect_all()
                iconview.select_path(path)

            self._popup_book_menu()

    def _popup_book_menu(self):
        """ Shows the book panel popup menu. """

        selected = self._iconview.get_selected_items()
        books_selected = len(selected) > 0
        collection = self._library.collection_area.get_current_collection()
        is_collection_all = collection == _COLLECTION_ALL

        for action in ('open', 'open keep library', 'remove from library', 'completely remove'):
            self._set_sensitive(action, books_selected)

        self._set_sensitive('_title', False)
        self._set_sensitive('add', collection is not None)
        self._set_sensitive('remove from collection', books_selected and not is_collection_all)
        self._set_sensitive('copy path to clipboard', len(selected) == 1)
        self._set_sensitive('copy cover to clipboard', len(selected) == 1)

        menu = self._ui_manager.get_widget('/library books')
        menu.popup(None, None, None, None, 3, Gtk.get_current_event_time())

    def _set_sensitive(self, action, sensitive):
        """ Enables the popup menu action <action> based on <sensitive>. """

        control = self._ui_manager.get_action('/library books/' + action)
        control.set_sensitive(sensitive)

    def _key_press(self, iconview, event):
        """Handle key presses on the _BookArea."""
        if event.keyval == Gdk.KEY_Delete:
            self._remove_books_from_collection()

    def _popup_menu(self, iconview):
        """ Called when the menu key is pressed to open the popup menu. """
        self._popup_book_menu()
        return True

    def _drag_begin(self, iconview, context):
        """Create a cursor image for drag-n-drop from the library.

        This method relies on implementation details regarding PIL's
        drawing functions and default font to produce good looking results.
        If those are changed in a future release of PIL, this method might
        produce bad looking output (e.g. non-centered text).

        It's also used with connect_after() to overwrite the cursor
        automatically created when using enable_model_drag_source(), so in
        essence it's a hack, but at least it works.
        """
        icon_path = iconview.get_cursor()[1]
        num_books = len(iconview.get_selected_items())
        book = self.get_book_at_path(icon_path)

        cover = self._library.backend.get_book_cover(book)
        if cover is None:
            cover = image_tools.MISSING_IMAGE_ICON

        cover = cover.scale_simple(max(0, cover.get_width() // 2),
            max(0, cover.get_height() // 2), prefs['scaling quality'])
        cover = image_tools.add_border(cover, 1, 0xFFFFFFFF)
        cover = image_tools.add_border(cover, 1)

        if num_books > 1:
            cover_width = cover.get_width()
            cover_height = cover.get_height()
            pointer = GdkPixbuf.Pixbuf.new(colorspace=GdkPixbuf.Colorspace.RGB,
                                           has_alpha=True, bits_per_sample=8,
                                           width=max(30, cover_width + 15),
                                           height=max(30, cover_height + 10))
            pointer.fill(0x00000000)
            cover.composite(pointer, 0, 0, cover_width, cover_height, 0, 0,
            1, 1, prefs['scaling quality'], 255)
            im = Image.new('RGBA', (30, 30), 0x00000000)
            draw = ImageDraw.Draw(im)
            draw.polygon(
                (8, 0, 20, 0, 28, 8, 28, 20, 20, 28, 8, 28, 0, 20, 0, 8),
                fill=(0, 0, 0), outline=(0, 0, 0))
            draw.polygon(
                (8, 1, 20, 1, 27, 8, 27, 20, 20, 27, 8, 27, 1, 20, 1, 8),
                fill=(128, 0, 0), outline=(255, 255, 255))
            text = str(num_books)
            draw.text((15 - (6 * len(text) // 2), 9), text,
                fill=(255, 255, 255))
            circle = image_tools.pil_to_pixbuf(im)
            circle.composite(pointer, max(0, cover_width - 15),
                max(0, cover_height - 20), 30, 30, max(0, cover_width - 15),
                max(0, cover_height - 20), 1, 1, prefs['scaling quality'], 255)
        else:
            pointer = cover

        Gtk.drag_set_icon_pixbuf(context, pointer, -5, -5)

    def _drag_data_get(self, iconview, context, selection, *args):
        """Fill the SelectionData with (iconview) paths for the dragged books
        formatted as a string with each path separated by a comma.
        """
        paths = iconview.get_selected_items()
        text = ','.join([str(path[0]) for path in paths])

        #FIXME
        #tmp workaround for GTK bug, 2018
        #sending as bytearray instead of text
        #see also _drag_data_received in collection_area

        selection.set(selection.get_target(), -1, text.encode())
        #selection.set_text(text, -1)

    def _drag_data_received(self, widget, context, x, y, data, *args):
        """Handle drag-n-drop events ending on the book area (i.e. from
        external apps like the file manager).
        """
        uris = data.get_uris()
        if not uris:
            return

        uris = [ portability.normalize_uri(uri) for uri in uris ]
        paths = [ urllib.request.url2pathname(uri) for uri in uris ]

        collection = self._library.collection_area.get_current_collection()
        collection_name = self._library.backend.get_collection_name(collection)
        self._library.add_books(paths, collection_name)


# vim: expandtab:sw=4:ts=4<|MERGE_RESOLUTION|>--- conflicted
+++ resolved
@@ -591,10 +591,6 @@
         if len(paths) == 1:
             model = self._iconview.get_model()
             iter = model.get_iter(paths[0])
-<<<<<<< HEAD
-            path = model.get_value(iter, 2)
-=======
->>>>>>> 8e3a011a
             pixbuf = model.get_value(iter, 0)
 
             self._library._window.clipboard.copy_image(pixbuf)
